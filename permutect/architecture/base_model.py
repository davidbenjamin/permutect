--- conflicted
+++ resolved
@@ -464,12 +464,8 @@
 def learn_base_model(base_model: BaseModel, dataset: BaseDataset, learning_method: LearningMethod, training_params: TrainingParameters,
                      summary_writer: SummaryWriter, validation_fold: int = None):
     print(f"Memory usage percent: {psutil.virtual_memory().percent:.1f}")
-<<<<<<< HEAD
     is_cuda = base_model._device.type == 'cuda'
     print(f"Is CUDA available? {is_cuda}")
-=======
-    print(f"Is CUDA available? {torch.cuda.is_available()}")
->>>>>>> 4366e2f0
 
     for idx, variation_type in enumerate(utils.Variation):
         print(f"For variation type {variation_type.name}, there are {int(dataset.totals[ALL_COUNTS_SENTINEL][Label.ARTIFACT][idx].item())} \
@@ -529,7 +525,6 @@
             loss_metrics = LossMetrics(base_model._device)
 
             loader = train_loader if epoch_type == utils.Epoch.TRAIN else valid_loader
-<<<<<<< HEAD
             loader_iter = iter(loader)
 
             next_batch_cpu = next(loader_iter)
@@ -543,11 +538,6 @@
                 # Optimization: Asynchronously send the next batch to the device while the model does work
                 next_batch_cpu = next(loader_iter)
                 next_batch = next_batch_cpu.copy_to(base_model._device, non_blocking=is_cuda)
-=======
-            pbar = tqdm(enumerate(loader), mininterval=60)
-            for n, batch_cpu in pbar:
-                batch = batch_cpu.copy_to(base_model._device)
->>>>>>> 4366e2f0
 
                 # TODO: we need a parameter to control the relative weight of unlabeled loss to labeled loss
                 weights = calculate_batch_weights(batch_cpu, dataset, by_count=True)
@@ -578,20 +568,6 @@
                 classification_loss = torch.sum(batch.is_labeled_mask * weights * classification_losses)
                 classifier_metrics.record_losses(classification_losses.detach(), batch, batch.is_labeled_mask * weights)
 
-<<<<<<< HEAD
-                # STUPID DEBUG STUFF
-                if n == 2:
-                    print(f"actual alt counts {batch.alt_counts.tolist()}")
-                    print(f"alt count predictions: {alt_count_pred.detach().tolist()}")
-                    print(f"alt count losses {alt_count_losses.detach().tolist()}")
-                    print(f"weights {weights.tolist()}")
-                    print(f"semisupervised losses {losses.detach().tolist()}")
-                    print(f"classification logits {classification_logits.detach().tolist()}")
-                    print(f"classification losses {classification_losses.detach().tolist()}")
-
-                # DONE DEBUG
-=======
->>>>>>> 4366e2f0
                 if epoch_type == utils.Epoch.TRAIN:
                     utils.backpropagate(train_optimizer, loss)
                     utils.backpropagate(classifier_optimizer, classification_loss)
@@ -623,11 +599,7 @@
 
     pbar = tqdm(enumerate(loader), mininterval=60)
     for n, batch_cpu in pbar:
-<<<<<<< HEAD
         batch = batch_cpu.copy_to(base_model._device, non_blocking=base_model._device.type=='cuda')
-=======
-        batch = batch_cpu.copy_to(base_model._device)
->>>>>>> 4366e2f0
         representations, ref_alt_seq_embeddings = base_model.calculate_representations(batch, weight_range=base_model._params.reweighting_range)
 
         representations = representations.cpu()
