import copy
import math

import numpy as np
import torch
from torch import Tensor, IntTensor, FloatTensor

from typing import List

from permutect.utils import Variation, Label, trim_alleles_on_right

DEFAULT_NUMPY_FLOAT = np.float16
DEFAULT_GPU_FLOAT = torch.float32
DEFAULT_CPU_FLOAT = torch.float32

# base strings longer than this when encoding data
MAX_NUM_BASES_FOR_ENCODING = 13


def make_1d_sequence_tensor(sequence_string: str) -> np.ndarray:
    """
    convert string of form ACCGTA into tensor [ 0, 1, 1, 2, 3, 0]
    """
    result = np.zeros(len(sequence_string), dtype=np.uint8)
    for n, char in enumerate(sequence_string):
        integer = 0 if char == 'A' else (1 if char == 'C' else (2 if char == 'G' else 3))
        result[n] = integer
    return result


def make_sequence_tensor(sequence_string: str) -> np.ndarray:
    """
    convert string of form ACCGTA into 4-channel one-hot tensor
    [ [1, 0, 0, 0, 0, 1],   # A channel
      [0, 1, 1, 0, 0, 0],   # C channel
      [0, 0, 0, 1, 0, 0],   # G channel
      [0, 0, 0, 0, 1, 0] ]  # T channel
    """
    result = np.zeros([4, len(sequence_string)])
    for n, char in enumerate(sequence_string):
        channel = 0 if char == 'A' else (1 if char == 'C' else (2 if char == 'G' else 3))
        result[channel, n] = 1
    return result


def truncate_bases_if_necessary(bases: str):
    return bases if len(bases) <= MAX_NUM_BASES_FOR_ENCODING else bases[:MAX_NUM_BASES_FOR_ENCODING]


# here we just butcher variants longer than 13 bases and chop!!!
def bases_as_base5_int(bases: str) -> int:
    power_of_5 = 1
    bases_to_use = truncate_bases_if_necessary(bases)
    result = 0
    for nuc in bases_to_use:
        coeff = 1 if nuc == 'A' else (2 if nuc == 'C' else (3 if nuc == 'G' else 4))
        result += power_of_5 * coeff
        power_of_5 *= 5
    return result


def bases5_as_base_string(base5: int) -> str:
    result = ""
    remaining = base5
    while remaining > 0:
        digit = remaining % 5
        nuc = 'A' if digit == 1 else ('C' if digit == 2 else ('G' if digit == 3 else 'T'))
        result += nuc
        remaining = (remaining - digit) // 5
    return result


def convert_to_three_ints(n: int, base: int):
    r3 = n % base
    m3 = (n - r3) // base
    r2 = m3 % base
    m2 = (m3 - r2) // base
    r1 = m2 % base
    return r1, r2, r3


def from_three_ints(r1, r2, r3, base):
    return r3 + base*r2 + base*base*r1


class Variant:
    LENGTH = 10  # in order to compress to float16 we need three numbers for the large position integer and the alt, ref encodings
    FLOAT_16_LIMIT = 2048  # float16 can *represent* bigger integers, but this is the limit of being reconstructed correctly
    # if we get this wrong, the position encoding is wrong and the posterior data don't "line up" with the VCF data,
    # causing very little filtering to actually occur

    def __init__(self, contig: int, position: int, ref: str, alt: str):
        self.contig = contig
        self.position = position
        # note: it is very important to trim here, as early as possible, because truncating to 13 or fewer bases
        # does not commute with trimming!!!  If we are not consistent about trimming first, dataset variants and
        # VCF variants might get inconsistent encodings!!!
        self.ref, self.alt = trim_alleles_on_right(ref, alt)

    # note: if base strings are treated as numbers in base 5, uint32 (equivalent to two uint16's) can hold up to 13 bases
    def to_np_array(self):
        base = self.__class__.FLOAT_16_LIMIT
        el1, el2, el3 = convert_to_three_ints(self.position, base)
        el4, el5, el6 = convert_to_three_ints(bases_as_base5_int(self.ref), base)
        el7, el8, el9 = convert_to_three_ints(bases_as_base5_int(self.alt), base)
        return np.array([self.contig, el1, el2, el3, el4, el5, el6, el7, el8, el9], dtype=np.uint16)

    # do we need to specify that it's a uint32 array?
    @classmethod
    def from_np_array(cls, np_array: np.ndarray):
        assert len(np_array) == cls.LENGTH
        base = cls.FLOAT_16_LIMIT
        position = from_three_ints(round(np_array[1]), round(np_array[2]), round(np_array[3]), base)
        ref = bases5_as_base_string(from_three_ints(round(np_array[4]), round(np_array[5]), round(np_array[6]), base))
        alt = bases5_as_base_string(from_three_ints(round(np_array[7]), round(np_array[8]), round(np_array[9]), base))
        return cls(round(np_array[0]), position, ref, alt)

    def get_ref_as_int(self):
        return bases_as_base5_int(self.ref)

    def get_alt_as_int(self):
        return bases_as_base5_int(self.alt)


# count how many times a unit string is repeated at the beginning of a larger string
# eg 'ATATGGG', 'AT' -> 1; 'AGGGGG', 'G' -> 0; 'TTATTATTAGTTA', 'TTA' -> 3
def count_leading_repeats(sequence: str, unit: str):
    result = 0
    idx = 0
    unit_length = len(unit)
    while (idx + unit_length - 1 < len(sequence)) and sequence[idx:idx + unit_length] == unit:
        result += 1
        idx += unit_length
    return result


# same, but at the end of a sequence
# eg 'ATATGGG', 'G' -> 3; 'AGGGGG', 'G' -> 5; 'TTATTATTAGTTA', 'TTA' -> 1
def count_trailing_repeats(sequence: str, unit: str):
    result = 0
    unit_length = len(unit)
    idx = len(sequence) - unit_length   # index at beginning of comparison eg 'GGATC', 'TC' starts at index 5 - 2 = 3, the 'T'
    while idx >= 0 and sequence[idx:idx + unit_length] == unit:
        result += 1
        idx -= unit_length
    return result


def find_factors(n: int):
    result = []
    for m in range(1, int(math.sqrt(n)) + 1):
        if n % m == 0:
            result.append(m)
            if (n // m) > m:
                result.append(n // m)
    result.sort()
    return result


# eg ACGACGACG, ACG -> True; TTATTA, TA -> False
def is_repeat(bases: str, unit: str):
    unit_length = len(unit)
    if len(bases) % unit_length == 0:
        num_repeats = len(bases) // len(unit)
        for repeat_idx in range(num_repeats):
            start = repeat_idx * unit_length
            if bases[start: start + unit_length] != unit:
                return False
        return True
    else:
        return False


# decompose an indel into its most basic repeated unit
# examples: "ATATAT" -> ("AT", 3); "AAAAA" -> ("A", 5); "TTGTTG" -> ("TTG", 2); "ATGTG" -> "ATGTG", 1
def decompose_str_unit(indel_bases: str):
    for unit_length in find_factors(len(indel_bases)):  # note: these are sorted ascending
        unit = indel_bases[:unit_length]
        if is_repeat(indel_bases, unit):
            return unit, (len(indel_bases) // unit_length)
    return indel_bases, 1


def get_str_info_array(ref_sequence_string: str, variant: Variant):
    assert len(ref_sequence_string) % 2 == 1, "must be odd length to have well-defined middle"
    middle_idx = (len(ref_sequence_string) - 1) // 2

    ref, alt = variant.ref, variant.alt

    insertion_length = max(len(alt) - len(ref), 0)
    deletion_length = max(len(ref) - len(alt), 0)

    if len(ref) == len(alt):
        unit, num_units = alt, 1
        repeats_after = count_leading_repeats(ref_sequence_string[middle_idx + len(ref):], unit)
        repeats_before = count_trailing_repeats(ref_sequence_string[:middle_idx], unit)
    elif insertion_length > 0:
        unit, num_units = decompose_str_unit(alt[1:])  # the inserted sequence is everything after the anchor base that matches ref
        repeats_after = count_leading_repeats(ref_sequence_string[middle_idx + len(ref):], unit)
        repeats_before = count_trailing_repeats(ref_sequence_string[:middle_idx+1], unit)   # +1 accounts for the anchor base
    else:
        unit, num_units = decompose_str_unit(ref[1:])  # the deleted sequence is everything after the anchor base
        # it's pretty arbitrary whether we include the deleted bases themselves as 'after' or not
        repeats_after = count_leading_repeats(ref_sequence_string[middle_idx + len(alt):], unit)
        repeats_before = count_trailing_repeats(ref_sequence_string[:middle_idx+1], unit)   # likewise, account for the anchor base
    # note that if indels are left-aligned (as they should be from the GATK) repeats_before really ought to be zero!!
    return np.array([insertion_length, deletion_length, len(unit), num_units, repeats_before, repeats_after])


class CountsAndSeqLks:
    LENGTH = 6

    def __init__(self, depth: int, alt_count: int, normal_depth: int, normal_alt_count: int,
                 seq_error_log_lk: float, normal_seq_error_log_lk: float):
        self.depth = depth
        self.alt_count = alt_count
        self.normal_depth = normal_depth
        self.normal_alt_count = normal_alt_count
        self.seq_error_log_lk = seq_error_log_lk
        self.normal_seq_error_log_lk = normal_seq_error_log_lk

    def to_np_array(self):
        return np.array([self.depth, self.alt_count, self.normal_depth, self.normal_alt_count, self.seq_error_log_lk, self.normal_seq_error_log_lk])

    @classmethod
    def from_np_array(cls, np_array: np.ndarray):
        assert len(np_array) == cls.LENGTH
        return cls(round(np_array[0]), round(np_array[1]), round(np_array[2]), round(np_array[3]), float(np_array[4]), float(np_array[5]))


class TensorSizes:
    LENGTH = 4

    def __init__(self, ref_count: int, alt_count: int, ref_sequence_length: int, info_tensor_length: int):
        self.ref_count = ref_count
        self.alt_count = alt_count
        self.ref_sequence_length = ref_sequence_length
        self.info_tensor_length = info_tensor_length

    def to_np_array(self):
        return np.array([self.ref_count, self.alt_count, self.ref_sequence_length, self.info_tensor_length])

    @classmethod
    def from_np_array(cls, np_array: np.ndarray):
        assert len(np_array) == cls.LENGTH
        return cls(round(np_array[0]), round(np_array[1]), round(np_array[2]), round(np_array[3]))


class BaseDatum1DStuff:
    NUM_ELEMENTS_AFTER_INFO = 2 + Variant.LENGTH + CountsAndSeqLks.LENGTH   # 1 for the label, 1 for the source (integer)

    # 1st four elements are tensor sizes: ref count, alt count, ref seq length, info length
    # next is ref sequence as 1D array
    # next is info 1D array
    # label, source (each a single int)
    # Variant (Variant.LENGTH elements)
    # CountsAndSeqLks (CountsAndSeqLks.LENGTH elements)
    def __init__(self, tensor_sizes: TensorSizes, ref_sequence_1d: np.ndarray, info_array_1d: np.ndarray, label: Label, source: int,
                 variant: Variant, counts_and_seq_lks: CountsAndSeqLks, array_override: np.ndarray = None):
        if array_override is None:
            # note: Label is an IntEnum so we can treat label as an integer
            self.array = np.hstack((tensor_sizes.to_np_array(), ref_sequence_1d, info_array_1d, np.array([label, source]),
                                variant.to_np_array(), counts_and_seq_lks.to_np_array()))
        else:
            self.array = array_override

    def get_nbytes(self):
        return self.array.nbytes

    def set_dtype(self, dtype):
        self.array = self.array.astype(dtype)

    def get_alt_count(self):
        return round(self.array[1])

    def get_ref_seq_1d(self):
        ref_seq_length = round(self.array[2])
        return self.array[4:4 + ref_seq_length]

    def get_info_1d(self):
        ref_seq_length = round(self.array[2])
        info_length = round(self.array[3])
        return self.array[4 + ref_seq_length:4 + ref_seq_length + info_length]

    # note: this potentially resizes the array and requires the leading info tensor size element to be modified
    # we do this in preprocessing when adding extra info to the info from GATK.
    # this method should not otherwise be used!!!
    def set_info_1d(self, new_info: np.ndarray):
        ref_seq_length = round(self.array[2])
        old_info_length = round(self.array[3])

        before_info = self.array[:4 + ref_seq_length]
        after_info = self.array[4 + ref_seq_length + old_info_length:]

        self.array[3] = len(new_info)   # update the info tensor size
        self.array = np.hstack((before_info, new_info, after_info))

    def get_label(self):
        return self.array[-self.__class__.NUM_ELEMENTS_AFTER_INFO]

    def set_label(self, label: Label):
        self.array[-self.__class__.NUM_ELEMENTS_AFTER_INFO] = label

    def get_source(self):
        return self.array[-self.__class__.NUM_ELEMENTS_AFTER_INFO + 1]

    def set_source(self, source: int):
        self.array[-self.__class__.NUM_ELEMENTS_AFTER_INFO + 1] = source

    def variant_type_one_hot(self):
        return self.get_info_1d()[-len(Variation):]

    def get_variant(self):
        return Variant.from_np_array(self.array[-self.__class__.NUM_ELEMENTS_AFTER_INFO + 2:-CountsAndSeqLks.LENGTH])

    def get_variant_array(self):
        return self.array[-self.__class__.NUM_ELEMENTS_AFTER_INFO + 2:-CountsAndSeqLks.LENGTH]

    def get_counts_and_seq_lks(self):
        return CountsAndSeqLks.from_np_array(self.array[-CountsAndSeqLks.LENGTH:])

    def get_counts_and_seq_lks_array(self):
        return self.array[-CountsAndSeqLks.LENGTH:]

    def to_np_array(self):
        return self.array

    @classmethod
    def from_np_array(cls, np_array: np.ndarray):
        return cls(tensor_sizes=None, ref_sequence_1d=None, info_array_1d=None, label=None, source=None,
                   variant=None, counts_and_seq_lks=None, array_override=np_array)


class ArtifactDatum1DStuff:
    # 4 for ref count, alt count, label, source; len(Variation) for one-hot variant type
    NUM_ELEMENTS = 4 + Variant.LENGTH + CountsAndSeqLks.LENGTH + len(Variation)
    VARIANT_END_POS = 4 + Variant.LENGTH
    COUNTS_AND_SEQ_LKS_END_POS = VARIANT_END_POS + CountsAndSeqLks.LENGTH

    def __init__(self, base_datum_1d_stuff: BaseDatum1DStuff, array_override: np.ndarray = None):
        if array_override is None:
            # we need ref count, alt count, label, variant, countsandseqlks, variant type one-hot
            # note: Label is an IntEnum so we can treat label as an integer
            self.array = np.zeros(self.__class__.NUM_ELEMENTS)
            self.array[0] = base_datum_1d_stuff.array[0]    # ref count
            self.array[1] = base_datum_1d_stuff.array[1]    # alt count
            self.array[2] = base_datum_1d_stuff.get_label()
            self.array[3] = base_datum_1d_stuff.get_source()
            self.array[4:self.__class__.VARIANT_END_POS] = base_datum_1d_stuff.get_variant_array()
            self.array[self.__class__.VARIANT_END_POS:self.__class__.COUNTS_AND_SEQ_LKS_END_POS] = base_datum_1d_stuff.get_counts_and_seq_lks_array()
            self.array[self.__class__.COUNTS_AND_SEQ_LKS_END_POS:] = base_datum_1d_stuff.variant_type_one_hot()
        else:
            self.array = array_override

    def set_dtype(self, dtype):
        self.array = self.array.astype(dtype)

    def get_ref_count(self):
        return round(self.array[0])

    def get_alt_count(self):
        return round(self.array[1])

    def get_label(self):
        return self.array[2]

    def get_source(self):
        return self.array[3]

    def get_variant(self) -> Variant:
        return Variant.from_np_array(self.array[4:self.__class__.VARIANT_END_POS])

    def get_counts_and_seq_lks(self) -> CountsAndSeqLks:
        return CountsAndSeqLks.from_np_array(self.array[self.__class__.VARIANT_END_POS:self.__class__.COUNTS_AND_SEQ_LKS_END_POS])

    def variant_type_one_hot(self):
        return self.array[self.__class__.COUNTS_AND_SEQ_LKS_END_POS:]

    def to_np_array(self):
        return self.array

    @classmethod
    def from_np_array(cls, np_array: np.ndarray):
        return cls(base_datum_1d_stuff=None, array_override=np_array)


class BaseDatum:
    """
    :param ref_sequence_1d  1D uint8 tensor of bases centered at the alignment start of the variant in form eg ACTG -> [0,1,3,2]
    :param reads_2d   2D tensor, each row corresponding to one read; first all the ref reads, then all the alt reads
    :param info_array_1d  1D tensor of information about the variant as a whole
    :param label        an object of the Label enum artifact, non-artifact, unlabeled
    """
    def __init__(self, reads_2d: np.ndarray, ref_sequence_1d: np.ndarray, alt_count: int,  info_array_1d: np.ndarray, label: Label,
                 source: int, variant: Variant, counts_and_seq_lks: CountsAndSeqLks, other_stuff_override: BaseDatum1DStuff = None):
        # Note: if changing any of the data fields below, make sure to modify the size_in_bytes() method below accordingly!

        self.reads_2d = reads_2d

        if other_stuff_override is None:
            self.alt_count = alt_count
            self.label = label
            self.source = source
            tensor_sizes = TensorSizes(ref_count=len(reads_2d) - alt_count, alt_count=alt_count,
                                       ref_sequence_length=len(ref_sequence_1d), info_tensor_length=len(info_array_1d))
            self.other_stuff = BaseDatum1DStuff(tensor_sizes, ref_sequence_1d, info_array_1d, label, source, variant, counts_and_seq_lks)
        else:
            self.other_stuff = other_stuff_override
            self.alt_count = other_stuff_override.get_alt_count()
            self.label = other_stuff_override.get_label()
            self.source = other_stuff_override.get_source()
        self.set_dtype(np.float16)

    def set_dtype(self, dtype):
        self.other_stuff.set_dtype(dtype)
        self.reads_2d = self.reads_2d.astype(dtype)

    # gatk_info tensor comes from GATK and does not include one-hot encoding of variant type
    @classmethod
    def from_gatk(cls, ref_sequence_string: str, variant_type: Variation, ref_tensor: np.ndarray, alt_tensor: np.ndarray,
                 gatk_info_tensor: np.ndarray, label: Label, source: int, variant: Variant, counts_and_seq_lks: CountsAndSeqLks = None):
        read_tensor = np.vstack([ref_tensor, alt_tensor]) if ref_tensor is not None else alt_tensor
        alt_count = len(alt_tensor)
        str_info = get_str_info_array(ref_sequence_string, variant)
        info_tensor = np.hstack([gatk_info_tensor, str_info, variant_type.one_hot_tensor().astype(DEFAULT_NUMPY_FLOAT)])
        result = cls(read_tensor, make_1d_sequence_tensor(ref_sequence_string), alt_count, info_tensor, label, source, variant, counts_and_seq_lks)
        result.set_dtype(np.float16)
        return result

    def size_in_bytes(self):
        return self.reads_2d.nbytes + self.other_stuff.get_nbytes()

    def get_reads_2d(self):
        return self.reads_2d

    def get_other_stuff_1d(self) -> BaseDatum1DStuff:
        return self.other_stuff

    def variant_type_one_hot(self):
        return self.other_stuff.variant_type_one_hot()

    def set_label(self, label: Label):
        self.label = label
        self.other_stuff.set_label(label)

    def set_source(self, source: int):
        self.source = source
        self.other_stuff.set_source(source)

    def get_ref_reads_2d(self) -> np.ndarray:
        return self.reads_2d[:-self.alt_count]

    def get_alt_reads_2d(self) -> np.ndarray:
        return self.reads_2d[-self.alt_count:]

    def get_info_tensor_1d(self) -> np.ndarray:
        return self.other_stuff.get_info_1d()

    def set_info_tensor_1d(self, new_info: np.ndarray) -> np.ndarray:
        return self.other_stuff.set_info_1d(new_info)

    def get_ref_sequence_1d(self) -> np.ndarray:
        return self.other_stuff.get_ref_seq_1d()

    # returns two length-L 1D arrays of ref stacked on top of alt, with '4' in alt(ref) for deletions(insertions)
    def get_ref_and_alt_sequences(self):
        original_ref_array = self.get_ref_sequence_1d() # gives an array eg ATTTCGG -> [0,3,3,3,1,2,2]
        assert len(original_ref_array) % 2 == 1, "ref sequence length should be odd"
        middle_idx = (len(original_ref_array) - 1) // 2
        max_allele_length = middle_idx  # just kind of a coincidence
        variant = self.other_stuff.get_variant()
        ref, alt = variant.ref[:max_allele_length], variant.alt[:max_allele_length] # these are strings, not integers

        if len(ref) >= len(alt):    # substitution or deletion
            ref_array = original_ref_array
            alt_array = np.copy(ref_array)
            deletion_length = len(ref) - len(alt)
            # add the deletion value '4' to make the alt allele array as long as the ref allele
            alt_allele_array = make_1d_sequence_tensor(alt) if deletion_length == 0 else np.hstack((make_1d_sequence_tensor(alt), np.full(shape=deletion_length, fill_value=4)))
            alt_array[middle_idx: middle_idx + len(alt_allele_array)] = alt_allele_array
        else:   # insertion
            insertion_length = len(alt) - len(ref)
            before = original_ref_array[:middle_idx]
            after = original_ref_array[middle_idx + len(ref):-insertion_length]

            alt_allele_array = make_1d_sequence_tensor(alt)
            ref_allele_array = np.hstack((make_1d_sequence_tensor(ref), np.full(shape=insertion_length, fill_value=4)))

            ref_array = np.hstack((before, ref_allele_array, after))
            alt_array = np.hstack((before, alt_allele_array, after))

        assert len(ref_array) == len(alt_array)
        if len(ref) == len(alt): # SNV -- ref and alt ought to be different
            assert alt_array[middle_idx] != ref_array[middle_idx]
        else:   # indel -- ref and alt are the same at the anchor base, then are different
            assert alt_array[middle_idx + 1] != ref_array[middle_idx + 1]
        return ref_array[:len(original_ref_array)], alt_array[:len(original_ref_array)] # this clipping may be redundant


def save_list_base_data(base_data: List[BaseDatum], file):
    """
    note that torch.save works fine with numpy data
    :param base_data:
    :param file:
    :return:
    """
    # TODO: should I combine stack these into big arrays rather than leaving them as lists of arrays?
    read_tensors = [datum.get_reads_2d() for datum in base_data]
    other_stuff = [datum.get_other_stuff_1d().to_np_array() for datum in base_data]
    torch.save([read_tensors, other_stuff], file)


def load_list_of_base_data(file) -> List[BaseDatum]:
    """
    file is torch, output is converted back to numpy
    :param file:
    :return:
    """
    read_tensors, other_stuffs = torch.load(file)
    return [BaseDatum(reads_2d=reads, ref_sequence_1d=None, alt_count=None, info_array_1d=None, label=None, source=None,
                      variant=None, counts_and_seq_lks=None, other_stuff_override=BaseDatum1DStuff.from_np_array(other_stuff)) for reads, other_stuff in
            zip(read_tensors, other_stuffs)]


class BaseBatch:
    """
    Read sets have different sizes so we can't form a batch by naively stacking tensors.  We need a custom way
    to collate a list of Datum into a Batch

    collated batch contains:
    2D tensors of ALL ref (alt) reads, not separated by set.
    number of reads in ref (alt) read sets, in same order as read tensors
    info: 2D tensor of info fields, one row per variant
    labels: 1D tensor of 0 if non-artifact, 1 if artifact
    lists of original mutect2_data and site info

    Example: if we have two input data, one with alt reads [[0,1,2], [3,4,5] and the other with
    alt reads [[6,7,8], [9,10,11], [12,13,14] then the output alt reads tensor is
    [[0,1,2], [3,4,5], [6,7,8], [9,10,11], [12,13,14]] and the output counts are [2,3]
    inside the model, the counts will be used to separate the reads into sets
    """

    def __init__(self, data: List[BaseDatum]):
        self._original_list = data
        self.ref_count = len(data[0].reads_2d) - data[0].alt_count
        self.alt_count = data[0].alt_count
        self.alt_counts = IntTensor([data[0].alt_count for _ in data])

        # for datum in data:
        #    assert (datum.label() != Label.UNLABELED) == self.labeled, "Batch may not mix labeled and unlabeled"
        #    assert len(datum.ref_tensor) == self.ref_count, "batch may not mix different ref counts"
        #    assert len(datum.alt_tensor) == self.alt_count, "batch may not mix different alt counts"

        # num_classes = 5 for A, C, G, T, and deletion / insertion
        ref_alt = [torch.flatten(torch.permute(torch.nn.functional.one_hot(torch.from_numpy(np.vstack(item.get_ref_and_alt_sequences())).long(), num_classes=5), (0,2,1)), 0, 1) for item in data]    # list of 2D (2x5)xL
        # this is indexed by batch, length, channel (aka one-hot base encoding)
        ref_alt_bcl = torch.stack(ref_alt)

        self.ref_sequences_2d = ref_alt_bcl

        list_of_ref_tensors = [item.get_ref_reads_2d() for item in data]
        list_of_alt_tensors = [item.get_alt_reads_2d() for item in data]
        self.reads_2d = torch.from_numpy(np.vstack(list_of_ref_tensors + list_of_alt_tensors))
        self.info_2d = torch.from_numpy(np.vstack([base_datum.get_info_tensor_1d() for base_datum in data]))

        # TODO: get this from the other_stuff_1d tensor
        # labels are 1 for artifact, 0 for non-artifact
        # also 0 for UNLABELED but that value should NEVER be used if we apply the is_labeled_mask properly
        self.labels = FloatTensor([1.0 if item.label == Label.ARTIFACT else 0.0 for item in data])
        self.is_labeled_mask = FloatTensor([0.0 if item.label == Label.UNLABELED else 1.0 for item in data])

        self.sources = IntTensor([item.source for item in data])
        self._size = len(data)

    # pin memory for all tensors that are sent to the GPU
    def pin_memory(self):
        self.ref_sequences_2d = self.ref_sequences_2d.pin_memory()
        self.reads_2d = self.reads_2d.pin_memory()
        self.info_2d = self.info_2d.pin_memory()
        self.labels = self.labels.pin_memory()
        self.is_labeled_mask = self.is_labeled_mask.pin_memory()
        self.sources = self.sources.pin_memory()
        return self

<<<<<<< HEAD
    def copy_to(self, device, non_blocking):
        # For all non-tensor attributes, shallow copy is sufficient
        new_datum = copy.copy(self)
        new_datum.ref_sequences_2d = self.ref_sequences_2d.to(device, non_blocking=non_blocking)
        new_datum.reads_2d = self.reads_2d.to(device, non_blocking=non_blocking)
        new_datum.info_2d = self.info_2d.to(device, non_blocking=non_blocking)
        new_datum.labels = self.labels.to(device, non_blocking=non_blocking)
        new_datum.is_labeled_mask = self.is_labeled_mask.to(device, non_blocking=non_blocking)
        new_datum.sources = self.sources.to(device, non_blocking=non_blocking)
        new_datum.alt_counts = self.alt_counts.to(device, non_blocking=non_blocking)
=======
    def copy_to(self, device):
        # For all non-tensor attributes, shallow copy is sufficient
        new_datum = copy.copy(self)
        new_datum.ref_sequences_2d = self.ref_sequences_2d.to(device)
        new_datum.reads_2d = self.reads_2d.to(device)
        new_datum.info_2d = self.info_2d.to(device)
        new_datum.labels = self.labels.to(device)
        new_datum.is_labeled_mask = self.is_labeled_mask.to(device)
        new_datum.sources = self.sources.to(device)
        new_datum.alt_counts = self.alt_counts.to(device)
>>>>>>> 4366e2f0
        return new_datum


    def original_list(self):
        return self._original_list

    def get_reads_2d(self) -> Tensor:
        return self.reads_2d

    def get_info_2d(self) -> Tensor:
        return self.info_2d

    def get_ref_sequences_2d(self) -> Tensor:
        return self.ref_sequences_2d

    def size(self) -> int:
        return self._size

    def variant_type_one_hot(self) -> Tensor:
        return self.info_2d[:, -len(Variation):]

    # return list of variant type integer indices
    def variant_types(self):
        one_hot = self.variant_type_one_hot()
        return [int(x) for x in sum([n*one_hot[:, n] for n in range(len(Variation))])]


class ArtifactDatum:
    """
    """
    def __init__(self, base_datum: BaseDatum, representation: Tensor, ref_alt_seq_embedding: Tensor):
        # Note: if changing any of the data fields below, make sure to modify the size_in_bytes() method below accordingly!
        assert representation.dim() == 1
        self.representation = representation
        self.ref_alt_seq_embedding = ref_alt_seq_embedding
        self.other_stuff = ArtifactDatum1DStuff(base_datum.get_other_stuff_1d())
        self.set_dtype(np.float16)

    def set_dtype(self, dtype):
        self.representation = self.representation.to(torch.float16)
        self.other_stuff.set_dtype(dtype)

    def get_ref_count(self):
        return self.other_stuff.get_ref_count()

    def get_alt_count(self):
        return self.other_stuff.get_alt_count()

    def get_label(self):
        return self.other_stuff.get_label()

    def get_source(self):
        return self.other_stuff.get_source()

    def size_in_bytes(self):
        return self.representation.nbytes + self.other_stuff.nbytes

    def get_other_stuff_1d(self) -> ArtifactDatum1DStuff:
        return self.other_stuff

    def variant_type_one_hot(self):
        return self.other_stuff.variant_type_one_hot()

    def is_labeled(self):
        return self.get_label() != Label.UNLABELED


class ArtifactBatch:
    def __init__(self, data: List[ArtifactDatum]):
        self.original_data = data

        self.representations_2d = torch.vstack([item.representation for item in data])
        self.ref_alt_seq_embeddings_2d = torch.vstack([item.ref_alt_seq_embedding for item in data])
        self.labels = FloatTensor([1.0 if item.get_label() == Label.ARTIFACT else 0.0 for item in data])
        self.is_labeled_mask = FloatTensor([0.0 if item.get_label() == Label.UNLABELED else 1.0 for item in data])
        self.sources = IntTensor([item.get_source() for item in data])
        self.ref_counts = IntTensor([int(item.get_ref_count()) for item in data])
        self.alt_counts = IntTensor([int(item.get_alt_count()) for item in data])
        self._size = len(data)

        self._variant_type_one_hot = torch.from_numpy(np.vstack([item.variant_type_one_hot() for item in data]))

    # pin memory for all tensors that are sent to the GPU
    def pin_memory(self):
        self.representations_2d = self.representations_2d.pin_memory()
        self.ref_alt_seq_embeddings_2d = self.ref_alt_seq_embeddings_2d.pin_memory()
        self.labels = self.labels.pin_memory()
        self.is_labeled_mask = self.is_labeled_mask.pin_memory()
        self.sources = self.sources.pin_memory()
        self.ref_counts = self.ref_counts.pin_memory()
        self.alt_counts = self.alt_counts.pin_memory()
        self._variant_type_one_hot = self._variant_type_one_hot.pin_memory()
        return self

    def get_representations_2d(self) -> Tensor:
        return self.representations_2d

    def get_ref_alt_seq_embeddings_2d(self) -> Tensor:
        return self.ref_alt_seq_embeddings_2d

    def size(self) -> int:
        return self._size

    def variant_type_one_hot(self) -> Tensor:
        return self._variant_type_one_hot

    # return list of variant type integer indices
    def variant_types(self):
        one_hot = self.variant_type_one_hot()
        return [int(x) for x in sum([n * one_hot[:, n] for n in range(len(Variation))])]<|MERGE_RESOLUTION|>--- conflicted
+++ resolved
@@ -582,7 +582,6 @@
         self.sources = self.sources.pin_memory()
         return self
 
-<<<<<<< HEAD
     def copy_to(self, device, non_blocking):
         # For all non-tensor attributes, shallow copy is sufficient
         new_datum = copy.copy(self)
@@ -593,20 +592,7 @@
         new_datum.is_labeled_mask = self.is_labeled_mask.to(device, non_blocking=non_blocking)
         new_datum.sources = self.sources.to(device, non_blocking=non_blocking)
         new_datum.alt_counts = self.alt_counts.to(device, non_blocking=non_blocking)
-=======
-    def copy_to(self, device):
-        # For all non-tensor attributes, shallow copy is sufficient
-        new_datum = copy.copy(self)
-        new_datum.ref_sequences_2d = self.ref_sequences_2d.to(device)
-        new_datum.reads_2d = self.reads_2d.to(device)
-        new_datum.info_2d = self.info_2d.to(device)
-        new_datum.labels = self.labels.to(device)
-        new_datum.is_labeled_mask = self.is_labeled_mask.to(device)
-        new_datum.sources = self.sources.to(device)
-        new_datum.alt_counts = self.alt_counts.to(device)
->>>>>>> 4366e2f0
         return new_datum
-
 
     def original_list(self):
         return self._original_list
